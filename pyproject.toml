--- conflicted
+++ resolved
@@ -16,13 +16,6 @@
 requires-python = ">=3.7"
 dependencies = [
     "apache-airflow >=2.0",
-<<<<<<< HEAD
-=======
-    "markupsafe>=1.1.1,<2.1.0",
-    "apache-airflow-providers-postgres",
-    "apache-airflow-providers-snowflake",
-    "apache-airflow-providers-google",
->>>>>>> 4f11854f
     "python-frontmatter",
     "pandas >=1.3.4",
     "SQLAlchemy==1.3.24",
